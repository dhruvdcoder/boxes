import torch
from torch import Tensor
from torch.nn import Module, Parameter
import torch.nn.functional as F
<<<<<<< HEAD
from .box_wrapper import SigmoidBoxTensor, BoxTensor, TBoxTensor, TanhActivatedBoxTensor, TanhActivatedCenterSideBoxTensor, TanhActivatedMinMaxBoxTensor
=======
from .box_wrapper import SigmoidBoxTensor, BoxTensor, TBoxTensor, TanhActivatedBoxTensor, TanhActivatedCenterSideBoxTensor, DeltaBoxTensor
>>>>>>> 87fd1154
from typing import (List, Tuple, Dict, Optional, Any, Union, TypeVar, Type,
                    Callable)
from allennlp.modules.seq2vec_encoders import pytorch_seq2vec_wrapper
from allennlp.modules.token_embedders import Embedding
import logging
logger = logging.getLogger(__name__)
<<<<<<< HEAD
################################################
# Box Parametrization Layers
################################################
default_init_min_vol = torch.finfo(torch.float32).tiny


class BoxParam(Module):
    """
    An example class for creating a box parametrization.
    Don't inherit from this, it is just an example which contains the methods for a class to be used as a BoxParam
    layer. Refer to the docstring of the functions when implementing your own BoxParam.

    Note: to avoid naming conflicts with min/max functions, we refer to the min coordinate for a box as `z`, and the
    max coordinate as `Z`.
    """

    def __init__(self,
                 num_models: int,
                 num_boxes: int,
                 dim: int,
                 init_min_vol: float = default_init_min_vol,
                 **kwargs):
        """
        Creates the Parameters used for the representation of boxes.

        :param num_models: Number of models
        :param num_boxes: Number of boxes
        :param dim: Dimension
        :param kwargs: Unused for now, but include this for future possible parameters.
        """
        # Remember to call:
        super().__init__()
        raise NotImplemented

    def forward(self, box_indices=slice(None, None, None), **kwargs) -> Tensor:
        """
        Returns a Tensor representing the boxes specified by `box_indices` in the form they should be used for training.

        :param box_indices: Slice, List, or Tensor of the box indices
        :param kwargs: Unused for now, but include this for future possible parameters.
        :return: Tensor of shape (model, id, zZ, dim).
        """
        raise NotImplemented


class Boxes(Module):
    """
    Input/Embedding layer. Parametrize boxes using the min coordinate and max coordinate,
    initialized to be in the unit hypercube.

    self.boxes[model, box, min/max, dim] \in [0,1]

    In this parametrization, the min and max coordinates are explicitly stored
    in separate dimensions (as shown above), which means that care must be
    taken to preserve max > min while training. (See MinBoxSize Callback.)
    """

    def __init__(self,
                 num_models: int,
                 num_boxes: int,
                 dims: int,
                 init_min_vol: float = default_init_min_vol,
                 method="gibbs",
                 gibbs_iter: int = 2000,
                 **kwargs):
        """
        Creates the Parameters used for the representation of boxes.
        Initializes boxes with a uniformly random distribution of coordinates, ensuring that each box
        contains a cube of volume larger than init_min_vol.

        :param num_models: Number of models
        :param num_boxes: Number of boxes
        :param dims: Dimension
        :param init_min_vol: Minimum volume for boxes which are created
        :param kwargs: Unused for now, but include this for future possible parameters.
        """
        super().__init__()

        if method == "gibbs":
            sides = torch.ones(num_models, num_boxes, dims)
            log_min_vol = torch.log(torch.tensor(init_min_vol))

            for i in range(gibbs_iter):
                idx = torch.randint(0, int(dims),
                                    (num_models, num_boxes))[:, :, None]
                sides.scatter_(2, idx, 1)
                complement = torch.log(sides).sum(dim=-1)
                min = torch.exp(log_min_vol - complement)[:, :, None]
                new_lengths = min + torch.rand(idx.shape) * (1 - min)
                sides.scatter_(2, idx, new_lengths)

            z = torch.rand(num_models, num_boxes, dims) * (1 - sides)
            Z = z + sides

        else:

            def rand_param(min, max): return min + \
                torch.rand(num_models, num_boxes, dims) * (max - min)

            if init_min_vol == 0:
                per_dim_min = 0
            elif init_min_vol > 0:
                per_dim_min = torch.tensor(init_min_vol).pow(1 / dims)
            else:
                raise ValueError(
                    f"init_min_vol={init_min_vol} is an invalid option.")

            z = rand_param(0, 1 - per_dim_min)
            Z = rand_param(z + per_dim_min, 1)

        self.boxes = Parameter(torch.stack((z, Z), dim=2))

    def forward(self, box_indices=slice(None, None, None), **kwargs) -> Tensor:
        """
        Returns a Tensor representing the box embeddings specified by box_indices.

        :param box_indices: Slice, List, or Tensor of the box indices
        :param kwargs: Unused for now, but include this for future possible parameters.
        :return: NamedTensor of shape (model, id, zZ, dim).
        """

        return self.boxes[:, box_indices]


class MinMaxBoxes(Module):
    """
    Parametrize boxes in \RR^d by using 2d coordinates.

    self.boxes[model, box, 2, dim] \in [0,1]

    In this parametrization, we select the z/Z coordinates simply by
    taking the min/max over axis 2, i.e.

    z, _ = torch.min(self.boxes, dim=2) # Tensor of shape (model, box, dim)
    Z, _ = torch.max(self.boxes, dim=2) # Tensor of shape (model, box, dim)

    This avoids the need to make sure the boxes don't "flip", i.e. Z becomes smaller than z.
    """

    def __init__(self,
                 num_models: int,
                 num_boxes: int,
                 dim: int,
                 init_min_vol: float = default_init_min_vol,
                 **kwargs):
        """
        Creates the Parameters used for the representation of boxes.

        :param num_models: Number of models
        :param num_boxes: Number of boxes
        :param dim: Dimension
        :param init_min_vol: Creates boxes which a cube of this volume.
        :param kwargs: Unused for now, but include this for future possible parameters.
        """
        super().__init__()
        unit_boxes = Boxes(num_models, num_boxes, dim, init_min_vol, **kwargs)
        self.boxes = Parameter(unit_boxes.boxes.detach().clone())
        del unit_boxes

    def forward(self, box_indices=slice(None, None, None), **kwargs) -> Tensor:
        """
        Returns a Tensor representing the box embeddings specified by box_indices.

        :param box_indices: Slice, List, or Tensor of the box indices
        :param kwargs: Unused for now, but include this for future possible parameters.
        :return: NamedTensor of shape (model, id, zZ, dim).
        """
        z, _ = torch.min(
            self.boxes[:, box_indices],
            dim=2)  # Tensor of shape (model, box, dim)
        Z, _ = torch.max(
            self.boxes[:, box_indices],
            dim=2)  # Tensor of shape (model, box, dim)

        return torch.stack((z, Z), dim=2)


class DeltaBoxes(Module):
    """
    Parametrize boxes using the min coordinate and log of side-length.

    self.z[model, box, dim] \in \RR
    self.logdelta[model, box, dim] \in \RR

    This forces boxes to always have positive side-lengths.
    """

    def __init__(self,
                 num_models: int,
                 num_boxes: int,
                 dim: int,
                 init_min_vol: float = default_init_min_vol,
                 **kwargs):
        super().__init__()
        unit_boxes = Boxes(num_models, num_boxes, dim, init_min_vol, **kwargs)
        self._from_UnitBoxes(unit_boxes)
        del unit_boxes

    def _from_UnitBoxes(self, unit_boxes: Boxes):
        boxes = unit_boxes.boxes.detach().clone()
        z = boxes[:, :, 0]
        Z = boxes[:, :, 1]
        self.z = Parameter(z)
        self.logdelta = Parameter(torch.log(Z - z))

    def forward(self, box_indices=slice(None, None, None), **kwargs) -> Tensor:
        """
        Returns a Tensor representing the box embeddings specified by box_indices.

        :param box_indices: A NamedTensor of the box indices
        :param kwargs: Unused for now, but include this for future possible parameters.
        :return: Tensor of shape (model, id, zZ, dim).
        """

        return torch.stack((self.z[:, box_indices], self.z[:, box_indices] +
                            torch.exp(self.logdelta[:, box_indices])),
                           dim=2)


class SigmoidBoxes(Module):
    """
    Parametrize boxes using sigmoid to make them always valid and contained within the unit cube.

    self.w[model, box, dim] in Reals
    self.W[model, box, dim] in Reals

    z = sigmoid(w)
    Z = z + sigmoid(W) * (1-z)

    This forces z in (0,1), Z in (z, 1).
    """

    def __init__(self,
                 num_models: int,
                 num_boxes: int,
                 dim: int,
                 init_min_vol: float = default_init_min_vol,
                 **kwargs):
        super().__init__()
        unit_boxes = Boxes(num_models, num_boxes, dim, init_min_vol, **kwargs)
        self._from_UnitBoxes(unit_boxes)
        del unit_boxes

    def _from_UnitBoxes(self, unit_boxes: Boxes):
        boxes = unit_boxes().detach().clone()
        z = boxes[:, :, 0]
        Z = boxes[:, :, 1]
        l = (Z - z) / (1 - z)
        self.w = Parameter(torch.log(z / (1 - z)))
        self.W = Parameter(torch.log(l / (1 - l)))

    def forward(self, box_indices=slice(None, None, None), **kwargs) -> Tensor:
        """
        Returns a Tensor representing the box embeddings specified by box_indices.

        :param box_indices: A NamedTensor of the box indices
        :param kwargs: Unused for now, but include this for future possible parameters.
        :return: Tensor of shape (model, id, zZ, dim).
        """
        z = torch.sigmoid(self.w[:, box_indices])
        Z = z + torch.sigmoid(self.W[:, box_indices]) * (1 - z)

        return torch.stack((z, Z), dim=2)


class MinMaxSigmoidBoxes(Module):
    """
    Parametrize boxes using sigmoid to make them always valid and contained within the unit cube.

    self.boxes[model, box, 2, dim] in Reals


    In this parametrization, we first convert to the unit cube:

    unit_cube_boxes = torch.sigmoid(self.boxes)  # shape: (model, box, 2, dim)

    We now select the z/Z coordinates by taking the min/max over axis 2, i.e.

    z, _ = torch.min(unit_cube_boxes, dim=2)
    Z, _ = torch.max(unit_cube_boxes, dim=2)
    """

    def __init__(self,
                 num_models: int,
                 num_boxes: int,
                 dim: int,
                 init_min_vol: float = default_init_min_vol,
                 **kwargs):
        super().__init__()
        unit_boxes = Boxes(num_models, num_boxes, dim, init_min_vol, **kwargs)
        self._from_UnitBoxes(unit_boxes)
        del unit_boxes

    def _from_UnitBoxes(self, unit_boxes: Boxes):
        boxes = unit_boxes().detach().clone()
        self.boxes = Parameter(torch.log(boxes / (1 - boxes)))

    def forward(self, box_indices=slice(None, None, None), **kwargs) -> Tensor:
        """
        Returns a Tensor representing the box embeddings specified by box_indices.

        :param box_indices: A NamedTensor of the box indices
        :param kwargs: Unused for now, but include this for future possible parameters.
        :return: Tensor of shape (model, id, zZ, dim).
        """
        unit_cube_boxes = torch.sigmoid(self.boxes)
        z, _ = torch.min(unit_cube_boxes, dim=2)
        Z, _ = torch.max(unit_cube_boxes, dim=2)

        return torch.stack((z, Z), dim=2)


###############################################
# Downstream Model
###############################################


class WeightedSum(Module):
    def __init__(self, num_models: int) -> None:
        super().__init__()
        self.weights = Parameter(torch.rand(num_models))

    def forward(self, box_vols: Tensor) -> Tensor:
        return (
            F.softmax(self.weights, dim=0).unsqueeze(0) @ box_vols).squeeze()


class LogWeightedSum(Module):
    def __init__(self, num_models: int) -> None:
        super().__init__()
        self.weights = Parameter(torch.rand(num_models))

    def forward(self, log_box_vols: Tensor) -> Tensor:
        return (torch.logsumexp(self.weights + log_box_vols, 0) -
                torch.logsumexp(self.weights, 0))


class BoxModel(Module):
    def __init__(self,
                 BoxParamType: type,
                 vol_func: Callable,
                 num_models: int,
                 num_boxes: int,
                 dims: int,
                 init_min_vol: float = default_init_min_vol,
                 universe_box: Optional[Callable] = None,
                 **kwargs):
        super().__init__()
        self.box_embedding = BoxParamType(num_models, num_boxes, dims,
                                          init_min_vol, **kwargs)
        self.vol_func = vol_func

        if universe_box is None:
            z = torch.zeros(dims)
            Z = torch.ones(dims)
            self.universe_box = lambda _: torch.stack((z, Z))[None, None]
            self.universe_vol = lambda _: self.vol_func(
                self.universe_box(None)).squeeze()
            self.clamp = True
        else:
            self.universe_box = universe_box
            self.universe_vol = lambda b: self.vol_func(self.universe_box(b))
            self.clamp = False

        self.weights = WeightedSum(num_models)

    def forward(self, box_indices: Tensor) -> Dict:
        # Unary
        box_embeddings_orig = self.box_embedding()

        if self.clamp:
            box_embeddings = box_embeddings_orig.clamp(0, 1)
        else:
            box_embeddings = box_embeddings_orig

        universe_vol = self.universe_vol(box_embeddings)

        unary_probs = self.weights(
            self.vol_func(box_embeddings) / universe_vol)

        # Conditional
        A = box_embeddings[:, box_indices[:, 0]]
        B = box_embeddings[:, box_indices[:, 1]]
        A_int_B_vol = self.weights(
            self.vol_func(intersection(A, B)) / universe_vol) + torch.finfo(
                torch.float32).tiny
        B_vol = unary_probs[box_indices[:, 1]] + torch.finfo(
            torch.float32).tiny
        P_A_given_B = torch.exp(torch.log(A_int_B_vol) - torch.log(B_vol))

        return {
            "unary_probs": unary_probs,
            "box_embeddings_orig": box_embeddings_orig,
            "A": A,
            "B": B,
            "P(A|B)": P_A_given_B,
        }


class BoxModelStable(Module):
    def __init__(self,
                 BoxParamType: type,
                 log_vol_func: Callable,
                 num_models: int,
                 num_boxes: int,
                 dims: int,
                 init_min_vol: float = default_init_min_vol,
                 universe_box: Optional[Callable] = None,
                 **kwargs):
        super().__init__()
        self.box_embedding = BoxParamType(num_models, num_boxes, dims,
                                          init_min_vol, **kwargs)
        self.log_vol_func = log_vol_func

        if universe_box is None:
            z = torch.zeros(dims)
            Z = torch.ones(dims)
            self.universe_box = lambda _: torch.stack((z, Z))[None, None]
            self.log_universe_vol = lambda _: self.log_vol_func(
                self.universe_box(None)).squeeze()
            self.clamp = True
        else:
            self.universe_box = universe_box
            self.log_universe_vol = lambda b: self.log_vol_func(
                self.universe_box(b))
            self.clamp = False

        self.weights = LogWeightedSum(num_models)

    def forward(self, box_indices: Tensor) -> Dict:
        # Unary
        box_embeddings_orig = self.box_embedding()

        if self.clamp:
            box_embeddings = box_embeddings_orig.clamp(0, 1)
        else:
            box_embeddings = box_embeddings_orig

        log_universe_vol = self.log_universe_vol(box_embeddings)

        log_unary_probs = self.weights(
            self.log_vol_func(box_embeddings) - log_universe_vol)

        # Conditional
        A = box_embeddings[:, box_indices[:, 0]]
        B = box_embeddings[:, box_indices[:, 1]]
        log_A_int_B_vol = self.weights(
            self.log_vol_func(intersection(A, B)) - log_universe_vol)
        log_B_vol = log_unary_probs[box_indices[:, 1]]
        log_P_A_given_B = log_A_int_B_vol - log_B_vol

        return {
            "log_unary_probs": log_unary_probs,
            "box_embeddings_orig": box_embeddings_orig,
            "A": A,
            "B": B,
            "log P(A|B)": log_P_A_given_B,
            "P(A|B)": torch.exp(log_P_A_given_B),
        }


class BoxModelTriples(Module):
    def __init__(self,
                 BoxParamType: type,
                 vol_func: Callable,
                 num_models: int,
                 num_boxes: int,
                 dims: int,
                 init_min_vol: float = default_init_min_vol,
                 universe_box: Optional[Callable] = None,
                 **kwargs):
        super().__init__()
        self.box_embedding = BoxParamType(num_models, num_boxes, dims,
                                          init_min_vol, **kwargs)
        self.vol_func = vol_func

        if universe_box is None:
            z = torch.zeros(dims)
            Z = torch.ones(dims)
            self.universe_box = lambda _: torch.stack((z, Z))[None, None]
            self.universe_vol = lambda _: self.vol_func(
                self.universe_box(None)).squeeze()
            self.clamp = True
        else:
            self.universe_box = universe_box
            self.universe_vol = lambda b: self.vol_func(self.universe_box(b))
            self.clamp = False

        self.weights = WeightedSum(num_models)

    def forward(self, ids):
        # Unary
        box_embeddings_orig = self.box_embedding()

        if self.clamp:
            box_embeddings = box_embeddings_orig.clamp(0, 1)
        else:
            box_embeddings = box_embeddings_orig

        universe_vol = self.universe_vol(box_embeddings)

        # unary_probs = self.vol_func(box_embeddings)

        probs = torch.zeros(ids.shape[0]).to(box_embeddings_orig.device)

        unary_box_mask = ids[:, 0] == ids[:, 1]
        three_boxes_mask = ids[:, 1] != ids[:, 2]
        two_boxes_mask = (1 - three_boxes_mask) * (1 - unary_box_mask)

        num_unary_boxes = torch.sum(unary_box_mask)

        if num_unary_boxes > 0:
            unary_boxes = box_embeddings[:, ids[unary_box_mask, 0]]
            unary_probs = self.weights(
                self.vol_func(unary_boxes) / universe_vol)
            probs[unary_box_mask] = unary_probs

        two_vol = torch.tensor([]).to(box_embeddings.device)
        num_two_boxes = torch.sum(two_boxes_mask)

        if num_two_boxes > 0:
            A = box_embeddings[:, ids[two_boxes_mask, 0]]
            B = box_embeddings[:, ids[two_boxes_mask, 1]]
            two_vol = self.weights(
                self.vol_func(intersection(A, B)) /
                universe_vol) + torch.finfo(torch.float32).tiny
            two_div = self.weights(
                self.vol_func(A) / universe_vol) + torch.finfo(
                    torch.float32).tiny
            two_cond = torch.exp(torch.log(two_vol) - torch.log(two_div))
            probs[two_boxes_mask] = two_cond

        num_three_boxes = torch.sum(three_boxes_mask)

        if num_three_boxes > 0:
            A = box_embeddings[:, ids[three_boxes_mask, 0]]
            B = box_embeddings[:, ids[three_boxes_mask, 1]]
            C = box_embeddings[:, ids[three_boxes_mask, 2]]
            A_int_B = intersection(A, B)
            three_vol = self.weights(
                self.vol_func(intersection(A_int_B, C)) /
                universe_vol) + torch.finfo(torch.float32).tiny
            three_div = self.weights(
                self.vol_func(A_int_B) / universe_vol) + torch.finfo(
                    torch.float32).tiny
            three_cond = torch.exp(torch.log(three_vol) - torch.log(three_div))
            probs[three_boxes_mask] = three_cond

        return {
            "box_embeddings": box_embeddings,
            "box_embeddings_orig": box_embeddings_orig,
            "ids": ids,
            "probs": probs,
            'weights_layer': self.weights,
            'parts': ids[:, -1],
            "unary_box_mask": unary_box_mask,
            "two_boxes_mask": two_boxes_mask,
            "three_boxes_mask": three_boxes_mask,
            "two_vol": two_vol,
        }


class BoxModelJointStable(Module):
    def __init__(self,
                 BoxParamType: type,
                 log_vol_func: Callable,
                 num_models: int,
                 num_boxes: int,
                 dims: int,
                 init_min_vol: float = default_init_min_vol,
                 universe_box: Optional[Callable] = None,
                 **kwargs):
        super().__init__()
        self.box_embedding = BoxParamType(num_models, num_boxes, dims,
                                          init_min_vol, **kwargs)
        self.log_vol_func = log_vol_func

        if universe_box is None:
            z = torch.zeros(dims)
            Z = torch.ones(dims)
            self.universe_box = lambda _: torch.stack((z, Z))[None, None]
            self.log_universe_vol = lambda _: self.log_vol_func(
                self.universe_box(None)).squeeze()
            self.clamp = True
        else:
            self.universe_box = universe_box
            self.log_universe_vol = lambda b: self.log_vol_func(
                self.universe_box(b))
            self.clamp = False

        self.weights = LogWeightedSum(num_models)

    def forward(self, box_indices: Tensor) -> Dict:
        # Unary
        box_embeddings_orig = self.box_embedding()

        if self.clamp:
            box_embeddings = box_embeddings_orig.clamp(0, 1)
        else:
            box_embeddings = box_embeddings_orig

        log_universe_vol = self.log_universe_vol(box_embeddings)

        log_unary_probs = self.weights(
            self.log_vol_func(box_embeddings) - log_universe_vol)

        log_P_A = log_unary_probs[box_indices[:, 0]]
        log_P_B = log_unary_probs[box_indices[:, 1]]
        A = box_embeddings[:, box_indices[:, 0]]
        B = box_embeddings[:, box_indices[:, 1]]
        log_P_A_B = self.weights(
            self.log_vol_func(intersection(A, B)) - log_universe_vol)

        return {
            "log_P_A": log_P_A,
            "log_P_B": log_P_B,
            "log_P_A_B": log_P_A_B,
        }


class BoxModelJoint(Module):
    def __init__(self,
                 BoxParamType: type,
                 vol_func: Callable,
                 num_models: int,
                 num_boxes: int,
                 dims: int,
                 init_min_vol: float = default_init_min_vol,
                 universe_box: Optional[Callable] = None,
                 **kwargs):
        super().__init__()
        self.box_embedding = BoxParamType(num_models, num_boxes, dims,
                                          init_min_vol, **kwargs)
        self.vol_func = vol_func

        if universe_box is None:
            z = torch.zeros(dims)
            Z = torch.ones(dims)
            self.universe_box = lambda _: torch.stack((z, Z))[None, None]
            self.universe_vol = lambda _: self.vol_func(
                self.universe_box(None)).squeeze()
            self.clamp = True
        else:
            self.universe_box = universe_box
            self.universe_vol = lambda b: self.vol_func(self.universe_box(b))
            self.clamp = False

        self.weights = WeightedSum(num_models)

    def forward(self, box_indices: Tensor) -> Dict:
        # Unary
        box_embeddings_orig = self.box_embedding()

        if self.clamp:
            box_embeddings = box_embeddings_orig.clamp(0, 1)
        else:
            box_embeddings = box_embeddings_orig

        universe_vol = self.universe_vol(box_embeddings)

        unary_probs = self.weights(
            self.vol_func(box_embeddings) / universe_vol)

        P_A = unary_probs[box_indices[:, 0]]
        P_B = unary_probs[box_indices[:, 1]]
        A = box_embeddings[:, box_indices[:, 0]]
        B = box_embeddings[:, box_indices[:, 1]]
        P_A_B = self.weights(self.vol_func(intersection(A, B)) / universe_vol)

        return {
            "P_A": P_A,
            "P_B": P_B,
            "P_A_B": P_A_B,
            "A": A,
            "B": B,
        }


class BoxModelJointTriple(Module):
    def __init__(self,
                 BoxParamType: type,
                 vol_func: Callable,
                 num_models: int,
                 num_boxes: int,
                 dims: int,
                 init_min_vol: float = default_init_min_vol,
                 universe_box: Optional[Callable] = None,
                 **kwargs):
        super().__init__()
        self.box_embedding = BoxParamType(num_models, num_boxes, dims,
                                          init_min_vol, **kwargs)
        self.vol_func = vol_func

        if universe_box is None:
            z = torch.zeros(dims)
            Z = torch.ones(dims)
            self.universe_box = lambda _: torch.stack((z, Z))[None, None]
            self.universe_vol = lambda _: self.vol_func(
                self.universe_box(None)).squeeze()
            self.clamp = True
        else:
            self.universe_box = universe_box
            self.universe_vol = lambda b: self.vol_func(self.universe_box(b))
            self.clamp = False

        self.weights = WeightedSum(num_models)

    def forward(self, box_indices: Tensor) -> Dict:
        # Unary
        box_embeddings_orig = self.box_embedding()

        if self.clamp:
            box_embeddings = box_embeddings_orig.clamp(0, 1)
        else:
            box_embeddings = box_embeddings_orig

        universe_vol = self.universe_vol(box_embeddings)

        unary_probs = self.weights(
            self.vol_func(box_embeddings) / universe_vol)

        P_A = unary_probs[box_indices[:, 0]]
        P_B = unary_probs[box_indices[:, 1]]
        P_C = unary_probs[box_indices[:, 2]]
        A = box_embeddings[:, box_indices[:, 0]]
        B = box_embeddings[:, box_indices[:, 1]]
        C = box_embeddings[:, box_indices[:, 2]]
        P_A_B = self.weights(self.vol_func(intersection(A, B)) / universe_vol)
        P_A_C = self.weights(self.vol_func(intersection(A, C)) / universe_vol)
        P_B_C = self.weights(self.vol_func(intersection(B, C)) / universe_vol)

        P_A_B_C = self.weights(
            self.vol_func(intersection(intersection(A, B), C)) / universe_vol)

        return {
            "P_A": P_A,
            "P_B": P_B,
            "P_C": P_C,
            "P_A_B": P_A_B,
            "P_A_C": P_A_C,
            "P_B_C": P_B_C,
            "P_A_B_C": P_A_B_C,
            "A": A,
            "B": B,
            "C": C,
        }

=======
>>>>>>> 87fd1154

TTensor = TypeVar("TTensor", bound="torch.Tensor")

#TBoxTensor = TypeVar("TBoxTensor", bound="BoxTensor")


class BoxView(torch.nn.Module):
    """Presents input as boxes"""
    box_types: Dict[str, Type[TBoxTensor]] = {  # type: ignore
        'SigmoidBoxes': SigmoidBoxTensor,
        'TanhActivatedBoxes': TanhActivatedBoxTensor,
        'TanhActivatedCenterSideBoxes': TanhActivatedCenterSideBoxTensor,
        'TanhActivatedMinMaxBoxTensor': TanhActivatedMinMaxBoxTensor
    }

    def __init__(self, box_type: str, split_dim: int = -1):
        self.box_type = box_type
        self.split_dim = split_dim
        super().__init__()

    def forward(self, inp: torch.Tensor) -> TBoxTensor:
        res = self.box_types[self.box_type].from_split(inp, self.split_dim)

        return res


@torch.no_grad()
def mask_from_lens(lens: List[int],
                   t: Optional[torch.Tensor] = None,
                   value: Union[int, float, torch.Tensor] = 1.):

    if t is None:
        t = torch.zeros(len(lens), max(lens))

    if t.size(0) != len(lens):
        raise ValueError(
            "t.size(0) should be equal to len(lens) but are {} and {}".format(
                t.size(0), len(lens)))

    for i, l in enumerate(lens):
        t[i][list(range(l))] = value

    return t


class LSTMBox(torch.nn.LSTM):
    """Module with standard lstm at the bottom but Boxes at the output"""

    def __init__(self, *args, box_type='SigmoidBoxes', **kwargs):
        # make sure that number of hidden dim is even
        # hidden_dim = args[1] * 2 if kwargs.get(
        # 'bidirectional', default=False) else args[1]
        self.box_type = box_type
        hidden_dim = args[1]

        if hidden_dim % 2 != 0:
            raise ValueError(
                "hidden_dim  has to be even but is {}".format(hidden_dim))
        super().__init__(*args, **kwargs)
        self.boxes = BoxView(box_type, split_dim=-1)

    def forward(self,
                inp: torch.Tensor,
                hx: Optional[Tuple[torch.Tensor, torch.Tensor]] = None
                ) -> Tuple[TBoxTensor, Tuple[Tensor, Tensor]]:
        # get lstm's output
        output, (h_n, c_n) = super().forward(inp, hx=hx)
        packed_inp = False

        # check if packed. If so, unpack

        if isinstance(output, torch.nn.utils.rnn.PackedSequence):
            packed_inp = True
            output, seq_lens = torch.nn.utils.rnn.pad_packed_sequence(
                output, batch_first=self.batch_first)
        # when LSTM is bidirectional, the output of both directions is used in
        # z as well as Z. Hence, output of both directions is split

        if self.bidirectional:

            if self.batch_first:
                seq_len = output.size(1)
                batch = output.size(0)
                split_on_dir = output.view(batch, seq_len, 2, self.hidden_size)
                output_dir1 = split_on_dir[..., 0, :]
                output_dir2 = split_on_dir[..., 1, :]
            else:  # self.batch_first == False:
                seq_len = output.size(0)
                batch = output.size(1)
                split_on_dir = output.view(seq_len, batch, 2, self.hidden_size)
                output_dir1 = split_on_dir[..., 0, :]
                output_dir2 = split_on_dir[..., 1, :]

            boxes_dir1 = self.boxes(output_dir1)
            boxes_dir2 = self.boxes(output_dir2)
            box_output = self.boxes.box_types[self.box_type].cat((boxes_dir1,
                                                                  boxes_dir2))

        else:
            box_output = self.boxes(output)

        return box_output.data, (h_n, c_n)


class PytorchSeq2BoxWrapper(pytorch_seq2vec_wrapper.PytorchSeq2VecWrapper):
    """AllenNLP compatible seq to box module"""

    def __init__(self,
                 module: torch.nn.modules.RNNBase,
                 box_type='SigmoidBoxes') -> None:

        if module.hidden_size % 2 != 0:
            raise ValueError(
                "module.hidden_size  has to be even but is {}".format(
                    module.hidden_size))

        if not module.batch_first:
            raise ValueError("module.batch_first should be True")
        super().__init__(module)

        if isinstance(module, torch.nn.LSTM):
            if box_type not in  ['TanhActivatedBoxes','TanhActivatedCenterSideBoxes','TanhActivatedMinMaxBoxTensor']:
                raise ValueError("Can only use TanhActivated* boxes with torch.nn.LSTM as encoder. But found {}".format(box_type))

        self.box_type = box_type
        self.boxes = BoxView(box_type, split_dim=-1)

    def get_output_dim(self, after_box: bool = False) -> int:
        """

        .. todo:: Logically correct output for get_output_dim when output is boxes
        """

        if after_box:
            return int(super().get_output_dim() /
                       2)  # this is still not right becuase
        # for boxes, last two dims are their representation
        else:
            return super().get_output_dim()

    def forward(self,
                inp: torch.Tensor,
                mask: Optional[torch.Tensor] = None,
                hidden_state: Optional[torch.Tensor] = None) -> str:
        output = super().forward(
            inp, mask, hidden_state)  # shape = (batch, hidden_size*num_dir)

        # when LSTM is bidirectional, the output of both directions is used in
        # z as well as Z. Hence, output of both directions is split

        if self._module.bidirectional:

            if self._module.batch_first:
                batch = output.size(0)
                split_on_dir = output.view(batch, 2, self._module.hidden_size)
                output_dir1 = split_on_dir[..., 0, :]
                output_dir2 = split_on_dir[..., 1, :]

            boxes_dir1 = self.boxes(output_dir1)
            boxes_dir2 = self.boxes(output_dir2)
            box_output = (self.boxes.box_types[self.box_type]).cat(
                (boxes_dir1, boxes_dir2))
        else:
            box_output: TBoxTensor = self.boxes(output)

        return box_output


<<<<<<< HEAD
# class LSTMSigmoidBox(torch.nn.Module):
#    """Module with standard lstm at the bottom but Boxes at the output"""
#
#    def __init__(self, *args, **kwargs):
#        # make sure that number of hidden dim is even
#        #hidden_dim = args[1] * 2 if kwargs.get(
#        #'bidirectional', default=False) else args[1]
#        hidden_dim = args[1]
#        if hidden_dim % 2 != 0:
#            raise ValueError(
#                "hidden_dim  has to be even but is {}".format(hidden_dim))
#        super().__init__()
#        self.lstm = torch.nn.LSTM(*args, **kwargs)
#
#    def forward(
#            self,
#            inp: torch.Tensor,
#            hx: Optional[Tuple[torch.Tensor, torch.Tensor]] = None) -> Tensor:
#        # get lstm's output
#        output, (h_n, c_n) = self.lstm(inp, hx=hx)
#        packed_inp = False
#
#        # check if packed. If so, unpack
#        if isinstance(output, torch.nn.utils.rnn.PackedSequence):
#            packed_inp = True
#            output, seq_lens = torch.nn.utils.rnn.pad_packed_sequence(
#                output, batch_first=self.lstm.batch_first)
#        # when LSTM is bidirectional, the output of both directions is used in
#        # z as well as Z. Hence, output of both directions is split
#        if self.lstm.bidirectional:
#
#            if self.lstm.batch_first:
#                seq_len = output.size(1)
#                batch = output.size(0)
#                split_on_dir = output.view(batch, seq_len, 2,
#                                           self.lstm.hidden_size)
#                output_dir1 = split_on_dir[..., 0, :]
#                output_dir2 = split_on_dir[..., 1, :]
#            else:  # self.batch_first == False:
#                seq_len = output.size(0)
#                batch = output.size(1)
#                split_on_dir = output.view(seq_len, batch, 2,
#                                           self.lstm.hidden_size)
#                output_dir1 = split_on_dir[..., 0, :]
#                output_dir2 = split_on_dir[..., 1, :]
#
#            boxes_dir1 = SigmoidBoxTensor.from_split(output_dir1, -1)
#            boxes_dir2 = SigmoidBoxTensor.from_split(output_dir2, -1)
#            box_output = SigmoidBoxTensor.cat((boxes_dir1, boxes_dir2))
#
#        else:
#            box_output = SigmoidBoxTensor.from_split(output, -1)
#
#        return box_output.data
=======
class BoxEmbedding(Embedding):
    box_types = {'SigmoidBoxTensor': SigmoidBoxTensor, 'DeltaBoxTensor': DeltaBoxTensor, 'BoxTensor': BoxTensor}

    def init_weights(self):
        torch.nn.init.xavier_uniform_(self.weight)

    def __init__(
            self,
            num_embeddings: int,
            box_embedding_dim: int,
            box_type='SigmoidBoxTensor',
            weight: torch.FloatTensor = None,
            padding_index: int = None,
            trainable: bool = True,
            max_norm: float = None,
            norm_type: float = 2.0,
            scale_grad_by_freq: bool = False,
            sparse: bool = False,
            vocab_namespace: str = None,
            pretrained_file: str = None,
    ) -> None:
        """Similar to allennlp embeddings but returns box
        tensor by splitting the output of usual embeddings
        into z and Z

        Arguments:
            box_embedding_dim: Embedding weight would be box_embedding_dim*2
        """
        super().__init__(
            num_embeddings,
            box_embedding_dim * 2,
            weight=weight,
            padding_index=padding_index,
            trainable=trainable,
            max_norm=max_norm,
            norm_type=norm_type,
            scale_grad_by_freq=scale_grad_by_freq,
            sparse=sparse,
            vocab_namespace=vocab_namespace,
            pretrained_file=pretrained_file)
        try:
            self.box = self.box_types[box_type]
        except KeyError as ke:
            raise ValueError("Invalid box type {}".format(box_type)) from ke
        self.box_embedding_dim = box_embedding_dim
        self.init_weights()

    def forward(self, inputs: torch.LongTensor):
        emb = super().forward(inputs)  # shape (**, self.box_embedding_dim*2)
        box_emb = self.box.from_split(emb)

        return box_emb
>>>>>>> 87fd1154
<|MERGE_RESOLUTION|>--- conflicted
+++ resolved
@@ -2,767 +2,13 @@
 from torch import Tensor
 from torch.nn import Module, Parameter
 import torch.nn.functional as F
-<<<<<<< HEAD
-from .box_wrapper import SigmoidBoxTensor, BoxTensor, TBoxTensor, TanhActivatedBoxTensor, TanhActivatedCenterSideBoxTensor, TanhActivatedMinMaxBoxTensor
-=======
 from .box_wrapper import SigmoidBoxTensor, BoxTensor, TBoxTensor, TanhActivatedBoxTensor, TanhActivatedCenterSideBoxTensor, DeltaBoxTensor
->>>>>>> 87fd1154
 from typing import (List, Tuple, Dict, Optional, Any, Union, TypeVar, Type,
                     Callable)
 from allennlp.modules.seq2vec_encoders import pytorch_seq2vec_wrapper
 from allennlp.modules.token_embedders import Embedding
 import logging
 logger = logging.getLogger(__name__)
-<<<<<<< HEAD
-################################################
-# Box Parametrization Layers
-################################################
-default_init_min_vol = torch.finfo(torch.float32).tiny
-
-
-class BoxParam(Module):
-    """
-    An example class for creating a box parametrization.
-    Don't inherit from this, it is just an example which contains the methods for a class to be used as a BoxParam
-    layer. Refer to the docstring of the functions when implementing your own BoxParam.
-
-    Note: to avoid naming conflicts with min/max functions, we refer to the min coordinate for a box as `z`, and the
-    max coordinate as `Z`.
-    """
-
-    def __init__(self,
-                 num_models: int,
-                 num_boxes: int,
-                 dim: int,
-                 init_min_vol: float = default_init_min_vol,
-                 **kwargs):
-        """
-        Creates the Parameters used for the representation of boxes.
-
-        :param num_models: Number of models
-        :param num_boxes: Number of boxes
-        :param dim: Dimension
-        :param kwargs: Unused for now, but include this for future possible parameters.
-        """
-        # Remember to call:
-        super().__init__()
-        raise NotImplemented
-
-    def forward(self, box_indices=slice(None, None, None), **kwargs) -> Tensor:
-        """
-        Returns a Tensor representing the boxes specified by `box_indices` in the form they should be used for training.
-
-        :param box_indices: Slice, List, or Tensor of the box indices
-        :param kwargs: Unused for now, but include this for future possible parameters.
-        :return: Tensor of shape (model, id, zZ, dim).
-        """
-        raise NotImplemented
-
-
-class Boxes(Module):
-    """
-    Input/Embedding layer. Parametrize boxes using the min coordinate and max coordinate,
-    initialized to be in the unit hypercube.
-
-    self.boxes[model, box, min/max, dim] \in [0,1]
-
-    In this parametrization, the min and max coordinates are explicitly stored
-    in separate dimensions (as shown above), which means that care must be
-    taken to preserve max > min while training. (See MinBoxSize Callback.)
-    """
-
-    def __init__(self,
-                 num_models: int,
-                 num_boxes: int,
-                 dims: int,
-                 init_min_vol: float = default_init_min_vol,
-                 method="gibbs",
-                 gibbs_iter: int = 2000,
-                 **kwargs):
-        """
-        Creates the Parameters used for the representation of boxes.
-        Initializes boxes with a uniformly random distribution of coordinates, ensuring that each box
-        contains a cube of volume larger than init_min_vol.
-
-        :param num_models: Number of models
-        :param num_boxes: Number of boxes
-        :param dims: Dimension
-        :param init_min_vol: Minimum volume for boxes which are created
-        :param kwargs: Unused for now, but include this for future possible parameters.
-        """
-        super().__init__()
-
-        if method == "gibbs":
-            sides = torch.ones(num_models, num_boxes, dims)
-            log_min_vol = torch.log(torch.tensor(init_min_vol))
-
-            for i in range(gibbs_iter):
-                idx = torch.randint(0, int(dims),
-                                    (num_models, num_boxes))[:, :, None]
-                sides.scatter_(2, idx, 1)
-                complement = torch.log(sides).sum(dim=-1)
-                min = torch.exp(log_min_vol - complement)[:, :, None]
-                new_lengths = min + torch.rand(idx.shape) * (1 - min)
-                sides.scatter_(2, idx, new_lengths)
-
-            z = torch.rand(num_models, num_boxes, dims) * (1 - sides)
-            Z = z + sides
-
-        else:
-
-            def rand_param(min, max): return min + \
-                torch.rand(num_models, num_boxes, dims) * (max - min)
-
-            if init_min_vol == 0:
-                per_dim_min = 0
-            elif init_min_vol > 0:
-                per_dim_min = torch.tensor(init_min_vol).pow(1 / dims)
-            else:
-                raise ValueError(
-                    f"init_min_vol={init_min_vol} is an invalid option.")
-
-            z = rand_param(0, 1 - per_dim_min)
-            Z = rand_param(z + per_dim_min, 1)
-
-        self.boxes = Parameter(torch.stack((z, Z), dim=2))
-
-    def forward(self, box_indices=slice(None, None, None), **kwargs) -> Tensor:
-        """
-        Returns a Tensor representing the box embeddings specified by box_indices.
-
-        :param box_indices: Slice, List, or Tensor of the box indices
-        :param kwargs: Unused for now, but include this for future possible parameters.
-        :return: NamedTensor of shape (model, id, zZ, dim).
-        """
-
-        return self.boxes[:, box_indices]
-
-
-class MinMaxBoxes(Module):
-    """
-    Parametrize boxes in \RR^d by using 2d coordinates.
-
-    self.boxes[model, box, 2, dim] \in [0,1]
-
-    In this parametrization, we select the z/Z coordinates simply by
-    taking the min/max over axis 2, i.e.
-
-    z, _ = torch.min(self.boxes, dim=2) # Tensor of shape (model, box, dim)
-    Z, _ = torch.max(self.boxes, dim=2) # Tensor of shape (model, box, dim)
-
-    This avoids the need to make sure the boxes don't "flip", i.e. Z becomes smaller than z.
-    """
-
-    def __init__(self,
-                 num_models: int,
-                 num_boxes: int,
-                 dim: int,
-                 init_min_vol: float = default_init_min_vol,
-                 **kwargs):
-        """
-        Creates the Parameters used for the representation of boxes.
-
-        :param num_models: Number of models
-        :param num_boxes: Number of boxes
-        :param dim: Dimension
-        :param init_min_vol: Creates boxes which a cube of this volume.
-        :param kwargs: Unused for now, but include this for future possible parameters.
-        """
-        super().__init__()
-        unit_boxes = Boxes(num_models, num_boxes, dim, init_min_vol, **kwargs)
-        self.boxes = Parameter(unit_boxes.boxes.detach().clone())
-        del unit_boxes
-
-    def forward(self, box_indices=slice(None, None, None), **kwargs) -> Tensor:
-        """
-        Returns a Tensor representing the box embeddings specified by box_indices.
-
-        :param box_indices: Slice, List, or Tensor of the box indices
-        :param kwargs: Unused for now, but include this for future possible parameters.
-        :return: NamedTensor of shape (model, id, zZ, dim).
-        """
-        z, _ = torch.min(
-            self.boxes[:, box_indices],
-            dim=2)  # Tensor of shape (model, box, dim)
-        Z, _ = torch.max(
-            self.boxes[:, box_indices],
-            dim=2)  # Tensor of shape (model, box, dim)
-
-        return torch.stack((z, Z), dim=2)
-
-
-class DeltaBoxes(Module):
-    """
-    Parametrize boxes using the min coordinate and log of side-length.
-
-    self.z[model, box, dim] \in \RR
-    self.logdelta[model, box, dim] \in \RR
-
-    This forces boxes to always have positive side-lengths.
-    """
-
-    def __init__(self,
-                 num_models: int,
-                 num_boxes: int,
-                 dim: int,
-                 init_min_vol: float = default_init_min_vol,
-                 **kwargs):
-        super().__init__()
-        unit_boxes = Boxes(num_models, num_boxes, dim, init_min_vol, **kwargs)
-        self._from_UnitBoxes(unit_boxes)
-        del unit_boxes
-
-    def _from_UnitBoxes(self, unit_boxes: Boxes):
-        boxes = unit_boxes.boxes.detach().clone()
-        z = boxes[:, :, 0]
-        Z = boxes[:, :, 1]
-        self.z = Parameter(z)
-        self.logdelta = Parameter(torch.log(Z - z))
-
-    def forward(self, box_indices=slice(None, None, None), **kwargs) -> Tensor:
-        """
-        Returns a Tensor representing the box embeddings specified by box_indices.
-
-        :param box_indices: A NamedTensor of the box indices
-        :param kwargs: Unused for now, but include this for future possible parameters.
-        :return: Tensor of shape (model, id, zZ, dim).
-        """
-
-        return torch.stack((self.z[:, box_indices], self.z[:, box_indices] +
-                            torch.exp(self.logdelta[:, box_indices])),
-                           dim=2)
-
-
-class SigmoidBoxes(Module):
-    """
-    Parametrize boxes using sigmoid to make them always valid and contained within the unit cube.
-
-    self.w[model, box, dim] in Reals
-    self.W[model, box, dim] in Reals
-
-    z = sigmoid(w)
-    Z = z + sigmoid(W) * (1-z)
-
-    This forces z in (0,1), Z in (z, 1).
-    """
-
-    def __init__(self,
-                 num_models: int,
-                 num_boxes: int,
-                 dim: int,
-                 init_min_vol: float = default_init_min_vol,
-                 **kwargs):
-        super().__init__()
-        unit_boxes = Boxes(num_models, num_boxes, dim, init_min_vol, **kwargs)
-        self._from_UnitBoxes(unit_boxes)
-        del unit_boxes
-
-    def _from_UnitBoxes(self, unit_boxes: Boxes):
-        boxes = unit_boxes().detach().clone()
-        z = boxes[:, :, 0]
-        Z = boxes[:, :, 1]
-        l = (Z - z) / (1 - z)
-        self.w = Parameter(torch.log(z / (1 - z)))
-        self.W = Parameter(torch.log(l / (1 - l)))
-
-    def forward(self, box_indices=slice(None, None, None), **kwargs) -> Tensor:
-        """
-        Returns a Tensor representing the box embeddings specified by box_indices.
-
-        :param box_indices: A NamedTensor of the box indices
-        :param kwargs: Unused for now, but include this for future possible parameters.
-        :return: Tensor of shape (model, id, zZ, dim).
-        """
-        z = torch.sigmoid(self.w[:, box_indices])
-        Z = z + torch.sigmoid(self.W[:, box_indices]) * (1 - z)
-
-        return torch.stack((z, Z), dim=2)
-
-
-class MinMaxSigmoidBoxes(Module):
-    """
-    Parametrize boxes using sigmoid to make them always valid and contained within the unit cube.
-
-    self.boxes[model, box, 2, dim] in Reals
-
-
-    In this parametrization, we first convert to the unit cube:
-
-    unit_cube_boxes = torch.sigmoid(self.boxes)  # shape: (model, box, 2, dim)
-
-    We now select the z/Z coordinates by taking the min/max over axis 2, i.e.
-
-    z, _ = torch.min(unit_cube_boxes, dim=2)
-    Z, _ = torch.max(unit_cube_boxes, dim=2)
-    """
-
-    def __init__(self,
-                 num_models: int,
-                 num_boxes: int,
-                 dim: int,
-                 init_min_vol: float = default_init_min_vol,
-                 **kwargs):
-        super().__init__()
-        unit_boxes = Boxes(num_models, num_boxes, dim, init_min_vol, **kwargs)
-        self._from_UnitBoxes(unit_boxes)
-        del unit_boxes
-
-    def _from_UnitBoxes(self, unit_boxes: Boxes):
-        boxes = unit_boxes().detach().clone()
-        self.boxes = Parameter(torch.log(boxes / (1 - boxes)))
-
-    def forward(self, box_indices=slice(None, None, None), **kwargs) -> Tensor:
-        """
-        Returns a Tensor representing the box embeddings specified by box_indices.
-
-        :param box_indices: A NamedTensor of the box indices
-        :param kwargs: Unused for now, but include this for future possible parameters.
-        :return: Tensor of shape (model, id, zZ, dim).
-        """
-        unit_cube_boxes = torch.sigmoid(self.boxes)
-        z, _ = torch.min(unit_cube_boxes, dim=2)
-        Z, _ = torch.max(unit_cube_boxes, dim=2)
-
-        return torch.stack((z, Z), dim=2)
-
-
-###############################################
-# Downstream Model
-###############################################
-
-
-class WeightedSum(Module):
-    def __init__(self, num_models: int) -> None:
-        super().__init__()
-        self.weights = Parameter(torch.rand(num_models))
-
-    def forward(self, box_vols: Tensor) -> Tensor:
-        return (
-            F.softmax(self.weights, dim=0).unsqueeze(0) @ box_vols).squeeze()
-
-
-class LogWeightedSum(Module):
-    def __init__(self, num_models: int) -> None:
-        super().__init__()
-        self.weights = Parameter(torch.rand(num_models))
-
-    def forward(self, log_box_vols: Tensor) -> Tensor:
-        return (torch.logsumexp(self.weights + log_box_vols, 0) -
-                torch.logsumexp(self.weights, 0))
-
-
-class BoxModel(Module):
-    def __init__(self,
-                 BoxParamType: type,
-                 vol_func: Callable,
-                 num_models: int,
-                 num_boxes: int,
-                 dims: int,
-                 init_min_vol: float = default_init_min_vol,
-                 universe_box: Optional[Callable] = None,
-                 **kwargs):
-        super().__init__()
-        self.box_embedding = BoxParamType(num_models, num_boxes, dims,
-                                          init_min_vol, **kwargs)
-        self.vol_func = vol_func
-
-        if universe_box is None:
-            z = torch.zeros(dims)
-            Z = torch.ones(dims)
-            self.universe_box = lambda _: torch.stack((z, Z))[None, None]
-            self.universe_vol = lambda _: self.vol_func(
-                self.universe_box(None)).squeeze()
-            self.clamp = True
-        else:
-            self.universe_box = universe_box
-            self.universe_vol = lambda b: self.vol_func(self.universe_box(b))
-            self.clamp = False
-
-        self.weights = WeightedSum(num_models)
-
-    def forward(self, box_indices: Tensor) -> Dict:
-        # Unary
-        box_embeddings_orig = self.box_embedding()
-
-        if self.clamp:
-            box_embeddings = box_embeddings_orig.clamp(0, 1)
-        else:
-            box_embeddings = box_embeddings_orig
-
-        universe_vol = self.universe_vol(box_embeddings)
-
-        unary_probs = self.weights(
-            self.vol_func(box_embeddings) / universe_vol)
-
-        # Conditional
-        A = box_embeddings[:, box_indices[:, 0]]
-        B = box_embeddings[:, box_indices[:, 1]]
-        A_int_B_vol = self.weights(
-            self.vol_func(intersection(A, B)) / universe_vol) + torch.finfo(
-                torch.float32).tiny
-        B_vol = unary_probs[box_indices[:, 1]] + torch.finfo(
-            torch.float32).tiny
-        P_A_given_B = torch.exp(torch.log(A_int_B_vol) - torch.log(B_vol))
-
-        return {
-            "unary_probs": unary_probs,
-            "box_embeddings_orig": box_embeddings_orig,
-            "A": A,
-            "B": B,
-            "P(A|B)": P_A_given_B,
-        }
-
-
-class BoxModelStable(Module):
-    def __init__(self,
-                 BoxParamType: type,
-                 log_vol_func: Callable,
-                 num_models: int,
-                 num_boxes: int,
-                 dims: int,
-                 init_min_vol: float = default_init_min_vol,
-                 universe_box: Optional[Callable] = None,
-                 **kwargs):
-        super().__init__()
-        self.box_embedding = BoxParamType(num_models, num_boxes, dims,
-                                          init_min_vol, **kwargs)
-        self.log_vol_func = log_vol_func
-
-        if universe_box is None:
-            z = torch.zeros(dims)
-            Z = torch.ones(dims)
-            self.universe_box = lambda _: torch.stack((z, Z))[None, None]
-            self.log_universe_vol = lambda _: self.log_vol_func(
-                self.universe_box(None)).squeeze()
-            self.clamp = True
-        else:
-            self.universe_box = universe_box
-            self.log_universe_vol = lambda b: self.log_vol_func(
-                self.universe_box(b))
-            self.clamp = False
-
-        self.weights = LogWeightedSum(num_models)
-
-    def forward(self, box_indices: Tensor) -> Dict:
-        # Unary
-        box_embeddings_orig = self.box_embedding()
-
-        if self.clamp:
-            box_embeddings = box_embeddings_orig.clamp(0, 1)
-        else:
-            box_embeddings = box_embeddings_orig
-
-        log_universe_vol = self.log_universe_vol(box_embeddings)
-
-        log_unary_probs = self.weights(
-            self.log_vol_func(box_embeddings) - log_universe_vol)
-
-        # Conditional
-        A = box_embeddings[:, box_indices[:, 0]]
-        B = box_embeddings[:, box_indices[:, 1]]
-        log_A_int_B_vol = self.weights(
-            self.log_vol_func(intersection(A, B)) - log_universe_vol)
-        log_B_vol = log_unary_probs[box_indices[:, 1]]
-        log_P_A_given_B = log_A_int_B_vol - log_B_vol
-
-        return {
-            "log_unary_probs": log_unary_probs,
-            "box_embeddings_orig": box_embeddings_orig,
-            "A": A,
-            "B": B,
-            "log P(A|B)": log_P_A_given_B,
-            "P(A|B)": torch.exp(log_P_A_given_B),
-        }
-
-
-class BoxModelTriples(Module):
-    def __init__(self,
-                 BoxParamType: type,
-                 vol_func: Callable,
-                 num_models: int,
-                 num_boxes: int,
-                 dims: int,
-                 init_min_vol: float = default_init_min_vol,
-                 universe_box: Optional[Callable] = None,
-                 **kwargs):
-        super().__init__()
-        self.box_embedding = BoxParamType(num_models, num_boxes, dims,
-                                          init_min_vol, **kwargs)
-        self.vol_func = vol_func
-
-        if universe_box is None:
-            z = torch.zeros(dims)
-            Z = torch.ones(dims)
-            self.universe_box = lambda _: torch.stack((z, Z))[None, None]
-            self.universe_vol = lambda _: self.vol_func(
-                self.universe_box(None)).squeeze()
-            self.clamp = True
-        else:
-            self.universe_box = universe_box
-            self.universe_vol = lambda b: self.vol_func(self.universe_box(b))
-            self.clamp = False
-
-        self.weights = WeightedSum(num_models)
-
-    def forward(self, ids):
-        # Unary
-        box_embeddings_orig = self.box_embedding()
-
-        if self.clamp:
-            box_embeddings = box_embeddings_orig.clamp(0, 1)
-        else:
-            box_embeddings = box_embeddings_orig
-
-        universe_vol = self.universe_vol(box_embeddings)
-
-        # unary_probs = self.vol_func(box_embeddings)
-
-        probs = torch.zeros(ids.shape[0]).to(box_embeddings_orig.device)
-
-        unary_box_mask = ids[:, 0] == ids[:, 1]
-        three_boxes_mask = ids[:, 1] != ids[:, 2]
-        two_boxes_mask = (1 - three_boxes_mask) * (1 - unary_box_mask)
-
-        num_unary_boxes = torch.sum(unary_box_mask)
-
-        if num_unary_boxes > 0:
-            unary_boxes = box_embeddings[:, ids[unary_box_mask, 0]]
-            unary_probs = self.weights(
-                self.vol_func(unary_boxes) / universe_vol)
-            probs[unary_box_mask] = unary_probs
-
-        two_vol = torch.tensor([]).to(box_embeddings.device)
-        num_two_boxes = torch.sum(two_boxes_mask)
-
-        if num_two_boxes > 0:
-            A = box_embeddings[:, ids[two_boxes_mask, 0]]
-            B = box_embeddings[:, ids[two_boxes_mask, 1]]
-            two_vol = self.weights(
-                self.vol_func(intersection(A, B)) /
-                universe_vol) + torch.finfo(torch.float32).tiny
-            two_div = self.weights(
-                self.vol_func(A) / universe_vol) + torch.finfo(
-                    torch.float32).tiny
-            two_cond = torch.exp(torch.log(two_vol) - torch.log(two_div))
-            probs[two_boxes_mask] = two_cond
-
-        num_three_boxes = torch.sum(three_boxes_mask)
-
-        if num_three_boxes > 0:
-            A = box_embeddings[:, ids[three_boxes_mask, 0]]
-            B = box_embeddings[:, ids[three_boxes_mask, 1]]
-            C = box_embeddings[:, ids[three_boxes_mask, 2]]
-            A_int_B = intersection(A, B)
-            three_vol = self.weights(
-                self.vol_func(intersection(A_int_B, C)) /
-                universe_vol) + torch.finfo(torch.float32).tiny
-            three_div = self.weights(
-                self.vol_func(A_int_B) / universe_vol) + torch.finfo(
-                    torch.float32).tiny
-            three_cond = torch.exp(torch.log(three_vol) - torch.log(three_div))
-            probs[three_boxes_mask] = three_cond
-
-        return {
-            "box_embeddings": box_embeddings,
-            "box_embeddings_orig": box_embeddings_orig,
-            "ids": ids,
-            "probs": probs,
-            'weights_layer': self.weights,
-            'parts': ids[:, -1],
-            "unary_box_mask": unary_box_mask,
-            "two_boxes_mask": two_boxes_mask,
-            "three_boxes_mask": three_boxes_mask,
-            "two_vol": two_vol,
-        }
-
-
-class BoxModelJointStable(Module):
-    def __init__(self,
-                 BoxParamType: type,
-                 log_vol_func: Callable,
-                 num_models: int,
-                 num_boxes: int,
-                 dims: int,
-                 init_min_vol: float = default_init_min_vol,
-                 universe_box: Optional[Callable] = None,
-                 **kwargs):
-        super().__init__()
-        self.box_embedding = BoxParamType(num_models, num_boxes, dims,
-                                          init_min_vol, **kwargs)
-        self.log_vol_func = log_vol_func
-
-        if universe_box is None:
-            z = torch.zeros(dims)
-            Z = torch.ones(dims)
-            self.universe_box = lambda _: torch.stack((z, Z))[None, None]
-            self.log_universe_vol = lambda _: self.log_vol_func(
-                self.universe_box(None)).squeeze()
-            self.clamp = True
-        else:
-            self.universe_box = universe_box
-            self.log_universe_vol = lambda b: self.log_vol_func(
-                self.universe_box(b))
-            self.clamp = False
-
-        self.weights = LogWeightedSum(num_models)
-
-    def forward(self, box_indices: Tensor) -> Dict:
-        # Unary
-        box_embeddings_orig = self.box_embedding()
-
-        if self.clamp:
-            box_embeddings = box_embeddings_orig.clamp(0, 1)
-        else:
-            box_embeddings = box_embeddings_orig
-
-        log_universe_vol = self.log_universe_vol(box_embeddings)
-
-        log_unary_probs = self.weights(
-            self.log_vol_func(box_embeddings) - log_universe_vol)
-
-        log_P_A = log_unary_probs[box_indices[:, 0]]
-        log_P_B = log_unary_probs[box_indices[:, 1]]
-        A = box_embeddings[:, box_indices[:, 0]]
-        B = box_embeddings[:, box_indices[:, 1]]
-        log_P_A_B = self.weights(
-            self.log_vol_func(intersection(A, B)) - log_universe_vol)
-
-        return {
-            "log_P_A": log_P_A,
-            "log_P_B": log_P_B,
-            "log_P_A_B": log_P_A_B,
-        }
-
-
-class BoxModelJoint(Module):
-    def __init__(self,
-                 BoxParamType: type,
-                 vol_func: Callable,
-                 num_models: int,
-                 num_boxes: int,
-                 dims: int,
-                 init_min_vol: float = default_init_min_vol,
-                 universe_box: Optional[Callable] = None,
-                 **kwargs):
-        super().__init__()
-        self.box_embedding = BoxParamType(num_models, num_boxes, dims,
-                                          init_min_vol, **kwargs)
-        self.vol_func = vol_func
-
-        if universe_box is None:
-            z = torch.zeros(dims)
-            Z = torch.ones(dims)
-            self.universe_box = lambda _: torch.stack((z, Z))[None, None]
-            self.universe_vol = lambda _: self.vol_func(
-                self.universe_box(None)).squeeze()
-            self.clamp = True
-        else:
-            self.universe_box = universe_box
-            self.universe_vol = lambda b: self.vol_func(self.universe_box(b))
-            self.clamp = False
-
-        self.weights = WeightedSum(num_models)
-
-    def forward(self, box_indices: Tensor) -> Dict:
-        # Unary
-        box_embeddings_orig = self.box_embedding()
-
-        if self.clamp:
-            box_embeddings = box_embeddings_orig.clamp(0, 1)
-        else:
-            box_embeddings = box_embeddings_orig
-
-        universe_vol = self.universe_vol(box_embeddings)
-
-        unary_probs = self.weights(
-            self.vol_func(box_embeddings) / universe_vol)
-
-        P_A = unary_probs[box_indices[:, 0]]
-        P_B = unary_probs[box_indices[:, 1]]
-        A = box_embeddings[:, box_indices[:, 0]]
-        B = box_embeddings[:, box_indices[:, 1]]
-        P_A_B = self.weights(self.vol_func(intersection(A, B)) / universe_vol)
-
-        return {
-            "P_A": P_A,
-            "P_B": P_B,
-            "P_A_B": P_A_B,
-            "A": A,
-            "B": B,
-        }
-
-
-class BoxModelJointTriple(Module):
-    def __init__(self,
-                 BoxParamType: type,
-                 vol_func: Callable,
-                 num_models: int,
-                 num_boxes: int,
-                 dims: int,
-                 init_min_vol: float = default_init_min_vol,
-                 universe_box: Optional[Callable] = None,
-                 **kwargs):
-        super().__init__()
-        self.box_embedding = BoxParamType(num_models, num_boxes, dims,
-                                          init_min_vol, **kwargs)
-        self.vol_func = vol_func
-
-        if universe_box is None:
-            z = torch.zeros(dims)
-            Z = torch.ones(dims)
-            self.universe_box = lambda _: torch.stack((z, Z))[None, None]
-            self.universe_vol = lambda _: self.vol_func(
-                self.universe_box(None)).squeeze()
-            self.clamp = True
-        else:
-            self.universe_box = universe_box
-            self.universe_vol = lambda b: self.vol_func(self.universe_box(b))
-            self.clamp = False
-
-        self.weights = WeightedSum(num_models)
-
-    def forward(self, box_indices: Tensor) -> Dict:
-        # Unary
-        box_embeddings_orig = self.box_embedding()
-
-        if self.clamp:
-            box_embeddings = box_embeddings_orig.clamp(0, 1)
-        else:
-            box_embeddings = box_embeddings_orig
-
-        universe_vol = self.universe_vol(box_embeddings)
-
-        unary_probs = self.weights(
-            self.vol_func(box_embeddings) / universe_vol)
-
-        P_A = unary_probs[box_indices[:, 0]]
-        P_B = unary_probs[box_indices[:, 1]]
-        P_C = unary_probs[box_indices[:, 2]]
-        A = box_embeddings[:, box_indices[:, 0]]
-        B = box_embeddings[:, box_indices[:, 1]]
-        C = box_embeddings[:, box_indices[:, 2]]
-        P_A_B = self.weights(self.vol_func(intersection(A, B)) / universe_vol)
-        P_A_C = self.weights(self.vol_func(intersection(A, C)) / universe_vol)
-        P_B_C = self.weights(self.vol_func(intersection(B, C)) / universe_vol)
-
-        P_A_B_C = self.weights(
-            self.vol_func(intersection(intersection(A, B), C)) / universe_vol)
-
-        return {
-            "P_A": P_A,
-            "P_B": P_B,
-            "P_C": P_C,
-            "P_A_B": P_A_B,
-            "P_A_C": P_A_C,
-            "P_B_C": P_B_C,
-            "P_A_B_C": P_A_B_C,
-            "A": A,
-            "B": B,
-            "C": C,
-        }
-
-=======
->>>>>>> 87fd1154
 
 TTensor = TypeVar("TTensor", bound="torch.Tensor")
 
@@ -931,62 +177,6 @@
         return box_output
 
 
-<<<<<<< HEAD
-# class LSTMSigmoidBox(torch.nn.Module):
-#    """Module with standard lstm at the bottom but Boxes at the output"""
-#
-#    def __init__(self, *args, **kwargs):
-#        # make sure that number of hidden dim is even
-#        #hidden_dim = args[1] * 2 if kwargs.get(
-#        #'bidirectional', default=False) else args[1]
-#        hidden_dim = args[1]
-#        if hidden_dim % 2 != 0:
-#            raise ValueError(
-#                "hidden_dim  has to be even but is {}".format(hidden_dim))
-#        super().__init__()
-#        self.lstm = torch.nn.LSTM(*args, **kwargs)
-#
-#    def forward(
-#            self,
-#            inp: torch.Tensor,
-#            hx: Optional[Tuple[torch.Tensor, torch.Tensor]] = None) -> Tensor:
-#        # get lstm's output
-#        output, (h_n, c_n) = self.lstm(inp, hx=hx)
-#        packed_inp = False
-#
-#        # check if packed. If so, unpack
-#        if isinstance(output, torch.nn.utils.rnn.PackedSequence):
-#            packed_inp = True
-#            output, seq_lens = torch.nn.utils.rnn.pad_packed_sequence(
-#                output, batch_first=self.lstm.batch_first)
-#        # when LSTM is bidirectional, the output of both directions is used in
-#        # z as well as Z. Hence, output of both directions is split
-#        if self.lstm.bidirectional:
-#
-#            if self.lstm.batch_first:
-#                seq_len = output.size(1)
-#                batch = output.size(0)
-#                split_on_dir = output.view(batch, seq_len, 2,
-#                                           self.lstm.hidden_size)
-#                output_dir1 = split_on_dir[..., 0, :]
-#                output_dir2 = split_on_dir[..., 1, :]
-#            else:  # self.batch_first == False:
-#                seq_len = output.size(0)
-#                batch = output.size(1)
-#                split_on_dir = output.view(seq_len, batch, 2,
-#                                           self.lstm.hidden_size)
-#                output_dir1 = split_on_dir[..., 0, :]
-#                output_dir2 = split_on_dir[..., 1, :]
-#
-#            boxes_dir1 = SigmoidBoxTensor.from_split(output_dir1, -1)
-#            boxes_dir2 = SigmoidBoxTensor.from_split(output_dir2, -1)
-#            box_output = SigmoidBoxTensor.cat((boxes_dir1, boxes_dir2))
-#
-#        else:
-#            box_output = SigmoidBoxTensor.from_split(output, -1)
-#
-#        return box_output.data
-=======
 class BoxEmbedding(Embedding):
     box_types = {'SigmoidBoxTensor': SigmoidBoxTensor, 'DeltaBoxTensor': DeltaBoxTensor, 'BoxTensor': BoxTensor}
 
@@ -1038,5 +228,4 @@
         emb = super().forward(inputs)  # shape (**, self.box_embedding_dim*2)
         box_emb = self.box.from_split(emb)
 
-        return box_emb
->>>>>>> 87fd1154
+        return box_emb